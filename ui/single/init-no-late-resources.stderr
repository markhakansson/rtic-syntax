--- conflicted
+++ resolved
@@ -1,10 +1,5 @@
-<<<<<<< HEAD
 error: this `#[init]` function must have signature `fn(init::Context) -> init::LateResources`
-  --> $DIR/init-no-late-resources.rs:10:8
-=======
-error: late resources exist so `#[init]` must return `init::LateResources`
   --> $DIR/init-no-late-resources.rs:11:8
->>>>>>> de837501
    |
 11 |     fn init(_: init::Context) {}
    |        ^^^^