#![no_main]

#[mock::app]
mod app {
    #[resources]
    struct Resources {
        #[init(0)]
        x: i32,
    }

    #[init(resources = [&x])]
<<<<<<< HEAD
    fn init(_: init::Context) -> init::LateResources {}
};
=======
    fn init(_: init::Context) {}
}
>>>>>>> de837501
<|MERGE_RESOLUTION|>--- conflicted
+++ resolved
@@ -9,10 +9,5 @@
     }
 
     #[init(resources = [&x])]
-<<<<<<< HEAD
     fn init(_: init::Context) -> init::LateResources {}
-};
-=======
-    fn init(_: init::Context) {}
-}
->>>>>>> de837501
+}